--- conflicted
+++ resolved
@@ -1,53 +1,24 @@
-// contracts/CollateralVault.sol
 // SPDX-License-Identifier: MIT
 pragma solidity 0.8.20;
 
 import "@openzeppelin/contracts/token/ERC20/IERC20.sol";
 import "@openzeppelin/contracts/security/ReentrancyGuard.sol";
 import "@openzeppelin/contracts/access/Ownable.sol";
-import "@openzeppelin/contracts/token/ERC20/utils/SafeERC20.sol";
-import "./interfaces/ICollateralVault.sol";
-
-/**
- * @title CollateralVault
- * @author FSP Architect
- * @notice A secure vault for users to deposit and manage SRT and USDC collateral.
- * @dev This contract holds all user funds for the Finite Settlement Protocol. It allows
- * a whitelist of authorized 'settlement contracts' (e.g., FiniteSettlement, WatcherRegistry)
- * to lock, release, and slash collateral based on protocol rules. Direct deposits and
- * withdrawals of free (unlocked) stake are initiated by users themselves.
- */
-contract CollateralVault is ICollateralVault, ReentrancyGuard, Ownable {
-    using SafeERC20 for IERC20;
-
-<<<<<<< HEAD
-    // --- State Variables ---
-
-    /// @notice The immutable address of the Surety (SRT) token contract.
-    IERC20 public immutable srt;
-    /// @notice The immutable address of the USDC token contract.
-    IERC20 public immutable usdc;
-
-    /// @notice A mapping that defines the whitelist of authorized settlement contracts.
-    mapping(address => bool) public isSettlementContract;
-
-    /// @notice Mapping from a user's address to their free (unlocked) SRT balance.
-=======
+
+contract CollateralVault is ReentrancyGuard, Ownable {
+    IERC20 public immutable SRT;
+    IERC20 public immutable USDC;
+
     address public settlementContract;
 
->>>>>>> 33032850
     mapping(address => uint256) public srtStake;
-    /// @notice Mapping from a user's address to their locked SRT balance.
     mapping(address => uint256) public srtLocked;
-    /// @notice Mapping from a user's address to their free (unlocked) USDC balance.
     mapping(address => uint256) public usdcStake;
-    /// @notice Mapping from a user's address to their locked USDC balance.
     mapping(address => uint256) public usdcLocked;
+    mapping(address => uint256) public srtStakeTimestamp;
 
     // --- Events ---
-
-    event SettlementContractAdded(address indexed contractAddress);
-    event SettlementContractRemoved(address indexed contractAddress);
+    event SettlementContractSet(address indexed contractAddress);
     event DepositedSRT(address indexed user, uint256 amount);
     event WithdrawnSRT(address indexed user, uint256 amount);
     event LockedSRT(address indexed user, uint256 amount);
@@ -67,81 +38,19 @@
         uint256 amount
     );
 
-    // --- Modifiers ---
-
-    /**
-     * @dev Throws if the caller is not an authorized settlement contract.
-     */
     modifier onlySettlement() {
-        require(
-            isSettlementContract[msg.sender],
-            "CollateralVault: Caller is not an authorized settlement contract"
-        );
+        require(msg.sender == settlementContract, "not settlement");
         _;
     }
 
     // --- Constructor ---
-
     constructor(address _srt, address _usdc) {
-        require(
-            _srt != address(0),
-            "CollateralVault: SRT address cannot be zero"
-        );
-        require(
-            _usdc != address(0),
-            "CollateralVault: USDC address cannot be zero"
-        );
-        srt = IERC20(_srt);
-        usdc = IERC20(_usdc);
-    }
-
-<<<<<<< HEAD
-    // --- Admin Functions ---
-
-    /**
-     * @notice Adds a contract address to the settlement authorization whitelist.
-     * @dev Can only be called by the contract owner.
-     * @param _contractAddress The address of the settlement contract to authorize.
-     */
-    function addSettlementContract(
-        address _contractAddress
-    ) external onlyOwner {
-        require(
-            _contractAddress != address(0),
-            "CollateralVault: Contract address cannot be zero"
-        );
-        require(
-            !isSettlementContract[_contractAddress],
-            "CollateralVault: Contract already authorized"
-        );
-        isSettlementContract[_contractAddress] = true;
-        emit SettlementContractAdded(_contractAddress);
-    }
-
-    /**
-     * @notice Removes a contract address from the settlement authorization whitelist.
-     * @dev Can only be called by the contract owner.
-     * @param _contractAddress The address of the settlement contract to de-authorize.
-     */
-    function removeSettlementContract(
-        address _contractAddress
-    ) external onlyOwner {
-        require(
-            isSettlementContract[_contractAddress],
-            "CollateralVault: Contract not authorized"
-        );
-        isSettlementContract[_contractAddress] = false;
-        emit SettlementContractRemoved(_contractAddress);
-    }
-
-    // --- User Deposit/Withdraw Functions ---
-
-    /**
-     * @notice Deposits SRT into the vault, adding to the user's free stake.
-     * @param amount The amount of SRT to deposit.
-     */
-    function depositSRT(uint256 amount) external nonReentrant {
-=======
+        require(_srt != address(0), "SRT=0");
+        require(_usdc != address(0), "USDC=0");
+        SRT = IERC20(_srt);
+        USDC = IERC20(_usdc);
+    }
+
     // --- Admin ---
     function setSettlementContract(address _settlement) external onlyOwner {
         require(_settlement != address(0), "settlement=0");
@@ -156,86 +65,28 @@
             srtStakeTimestamp[msg.sender] = block.timestamp;
         }
         srtStake[msg.sender] += amount;
->>>>>>> 33032850
-        require(
-            amount > 0,
-            "CollateralVault: Amount must be greater than zero"
-        );
-        srtStake[msg.sender] += amount;
-        srt.safeTransferFrom(msg.sender, address(this), amount);
+        require(
+            SRT.transferFrom(msg.sender, address(this), amount),
+            "transferFrom failed"
+        );
         emit DepositedSRT(msg.sender, amount);
     }
 
-    /**
-     * @notice Withdraws free SRT from the vault.
-     * @dev Fails if the user tries to withdraw more than their free `srtStake`.
-     * @param amount The amount of SRT to withdraw.
-     */
     function withdrawSRT(uint256 amount) external nonReentrant {
-        require(
-            amount > 0,
-            "CollateralVault: Amount must be greater than zero"
-        );
-        uint256 currentStake = srtStake[msg.sender];
-        require(
-            currentStake >= amount,
-            "CollateralVault: Insufficient free SRT stake"
-        );
-        srtStake[msg.sender] = currentStake - amount;
-        srt.safeTransfer(msg.sender, amount);
+        require(amount > 0, "amount=0");
+        require(srtStake[msg.sender] >= amount, "insufficient SRT");
+        srtStake[msg.sender] -= amount;
+        require(SRT.transfer(msg.sender, amount), "transfer failed");
         emit WithdrawnSRT(msg.sender, amount);
     }
 
-    /**
-     * @notice Deposits USDC into the vault, adding to the user's free stake.
-     * @param amount The amount of USDC to deposit.
-     */
-    function depositUSDC(uint256 amount) external nonReentrant {
-        require(
-            amount > 0,
-            "CollateralVault: Amount must be greater than zero"
-        );
-        usdcStake[msg.sender] += amount;
-        usdc.safeTransferFrom(msg.sender, address(this), amount);
-        emit DepositedUSDC(msg.sender, amount);
-    }
-
-    /**
-     * @notice Withdraws free USDC from the vault.
-     * @dev Fails if the user tries to withdraw more than their free `usdcStake`.
-     * @param amount The amount of USDC to withdraw.
-     */
-    function withdrawUSDC(uint256 amount) external nonReentrant {
-        require(
-            amount > 0,
-            "CollateralVault: Amount must be greater than zero"
-        );
-        uint256 currentStake = usdcStake[msg.sender];
-        require(
-            currentStake >= amount,
-            "CollateralVault: Insufficient free USDC stake"
-        );
-        usdcStake[msg.sender] = currentStake - amount;
-        usdc.safeTransfer(msg.sender, amount);
-        emit WithdrawnUSDC(msg.sender, amount);
-    }
-
-    // --- Settlement Contract Functions ---
-
     function lockSRT(
         address user,
         uint256 amount
-    ) external override nonReentrant onlySettlement {
-        require(
-            amount > 0,
-            "CollateralVault: Amount must be greater than zero"
-        );
-        uint256 userStake = srtStake[user];
-        require(
-            userStake >= amount,
-            "CollateralVault: Insufficient free SRT to lock"
-        );
-        srtStake[user] = userStake - amount;
+    ) external nonReentrant onlySettlement {
+        require(amount > 0, "amount=0");
+        require(srtStake[user] >= amount, "insufficient free");
+        srtStake[user] -= amount;
         srtLocked[user] += amount;
         emit LockedSRT(user, amount);
     }
@@ -243,17 +94,10 @@
     function releaseSRT(
         address user,
         uint256 amount
-    ) external override nonReentrant onlySettlement {
-        require(
-            amount > 0,
-            "CollateralVault: Amount must be greater than zero"
-        );
-        uint256 userLocked = srtLocked[user];
-        require(
-            userLocked >= amount,
-            "CollateralVault: Insufficient locked SRT to release"
-        );
-        srtLocked[user] = userLocked - amount;
+    ) external nonReentrant onlySettlement {
+        require(amount > 0, "amount=0");
+        require(srtLocked[user] >= amount, "insufficient locked");
+        srtLocked[user] -= amount;
         srtStake[user] += amount;
         emit ReleasedSRT(user, amount);
     }
@@ -262,39 +106,41 @@
         address user,
         uint256 amount,
         address recipient
-    ) external override nonReentrant onlySettlement {
-        require(
-            amount > 0,
-            "CollateralVault: Amount must be greater than zero"
-        );
-        require(
-            recipient != address(0),
-            "CollateralVault: Recipient address cannot be zero"
-        );
-        uint256 userLocked = srtLocked[user];
-        require(
-            userLocked >= amount,
-            "CollateralVault: Insufficient locked SRT to slash"
-        );
-        srtLocked[user] = userLocked - amount;
-        srt.safeTransfer(recipient, amount);
+    ) external nonReentrant onlySettlement {
+        require(amount > 0, "amount=0");
+        require(recipient != address(0), "recipient=0");
+        require(srtLocked[user] >= amount, "insufficient locked");
+        srtLocked[user] -= amount;
+        require(SRT.transfer(recipient, amount), "slash transfer failed");
         emit SlashedSRT(user, recipient, amount);
     }
 
+    // --- USDC functions ---
+    function depositUSDC(uint256 amount) external nonReentrant {
+        require(amount > 0, "amount=0");
+        usdcStake[msg.sender] += amount;
+        require(
+            USDC.transferFrom(msg.sender, address(this), amount),
+            "transferFrom failed"
+        );
+        emit DepositedUSDC(msg.sender, amount);
+    }
+
+    function withdrawUSDC(uint256 amount) external nonReentrant {
+        require(amount > 0, "amount=0");
+        require(usdcStake[msg.sender] >= amount, "insufficient USDC");
+        usdcStake[msg.sender] -= amount;
+        require(USDC.transfer(msg.sender, amount), "transfer failed");
+        emit WithdrawnUSDC(msg.sender, amount);
+    }
+
     function lockUSDC(
         address user,
         uint256 amount
-    ) external override nonReentrant onlySettlement {
-        require(
-            amount > 0,
-            "CollateralVault: Amount must be greater than zero"
-        );
-        uint256 userStake = usdcStake[user];
-        require(
-            userStake >= amount,
-            "CollateralVault: Insufficient free USDC to lock"
-        );
-        usdcStake[user] = userStake - amount;
+    ) external nonReentrant onlySettlement {
+        require(amount > 0, "amount=0");
+        require(usdcStake[user] >= amount, "insufficient free");
+        usdcStake[user] -= amount;
         usdcLocked[user] += amount;
         emit LockedUSDC(user, amount);
     }
@@ -302,17 +148,10 @@
     function releaseUSDC(
         address user,
         uint256 amount
-    ) external override nonReentrant onlySettlement {
-        require(
-            amount > 0,
-            "CollateralVault: Amount must be greater than zero"
-        );
-        uint256 userLocked = usdcLocked[user];
-        require(
-            userLocked >= amount,
-            "CollateralVault: Insufficient locked USDC to release"
-        );
-        usdcLocked[user] = userLocked - amount;
+    ) external nonReentrant onlySettlement {
+        require(amount > 0, "amount=0");
+        require(usdcLocked[user] >= amount, "insufficient locked");
+        usdcLocked[user] -= amount;
         usdcStake[user] += amount;
         emit ReleasedUSDC(user, amount);
     }
@@ -321,37 +160,15 @@
         address user,
         uint256 amount,
         address recipient
-    ) external override nonReentrant onlySettlement {
-        require(
-            amount > 0,
-            "CollateralVault: Amount must be greater than zero"
-        );
-        require(
-            recipient != address(0),
-            "CollateralVault: Recipient address cannot be zero"
-        );
-        uint256 userLocked = usdcLocked[user];
-        require(
-            userLocked >= amount,
-            "CollateralVault: Insufficient locked USDC to slash"
-        );
-        usdcLocked[user] = userLocked - amount;
-        usdc.safeTransfer(recipient, amount);
+    ) external nonReentrant onlySettlement {
+        require(amount > 0, "amount=0");
+        require(recipient != address(0), "recipient=0");
+        require(usdcLocked[user] >= amount, "insufficient locked");
+        usdcLocked[user] -= amount;
+        require(USDC.transfer(recipient, amount), "slash transfer failed");
         emit SlashedUSDC(user, recipient, amount);
     }
 
-<<<<<<< HEAD
-    // --- View Functions ---
-
-    function srtFreeOf(address user) external view returns (uint256) {
-        return srtStake[user];
-    }
-
-    function srtLockedOf(address user) external view returns (uint256) {
-        return srtLocked[user];
-    }
-
-=======
     // --- CORRECTED REIMBURSEMENT FUNCTIONS ---
     function reimburseAndStakeSRT(
         address user,
@@ -380,31 +197,10 @@
     }
 
     // --- Views ---
->>>>>>> 33032850
     function srtTotalOf(address user) external view returns (uint256) {
         return srtStake[user] + srtLocked[user];
     }
 
-<<<<<<< HEAD
-    /**
-     * @notice Returns a user's free USDC balance.
-     */
-    function usdcFreeOf(address user) external view returns (uint256) {
-        return usdcStake[user];
-    }
-
-    /**
-     * @notice Returns a user's locked USDC balance.
-     */
-    function usdcLockedOf(address user) external view returns (uint256) {
-        return usdcLocked[user];
-    }
-
-    /**
-     * @notice Returns a user's total (free + locked) USDC balance.
-     */
-=======
->>>>>>> 33032850
     function usdcTotalOf(address user) external view returns (uint256) {
         return usdcStake[user] + usdcLocked[user];
     }
