import { expect } from "chai";
import { ethers } from "hardhat";
import { SignerWithAddress } from "@nomicfoundation/hardhat-ethers/signers";
import { Surety } from "../typechain-types";

describe("Surety Token", function () {
    let suretyToken: Surety;
    let owner: SignerWithAddress;
    let addr1: SignerWithAddress;
    let addr2: SignerWithAddress;

    beforeEach(async function () {
<<<<<<< HEAD
        [owner, addr1, addr2] = await ethers.getSigners();
        
        // Deploy the Surety contract with no constructor arguments
        const SuretyFactory = await ethers.getContractFactory("Surety");
        suretyToken = await SuretyFactory.deploy();
=======
        [owner, addr1] = await ethers.getSigners();

        initialSupply = ethers.parseEther("1000000000"); // 1 Billion SRT

        const SuretyFactory = await ethers.getContractFactory("Surety");
        suretyToken = (await SuretyFactory.deploy(initialSupply)) as unknown as Surety;
>>>>>>> 33032850
        await suretyToken.waitForDeployment();
    });

    it("Should have the correct name and symbol", async function () {
        expect(await suretyToken.name()).to.equal("Surety");
        expect(await suretyToken.symbol()).to.equal("SRT");
    });

    it("Should mint the total fixed supply to the deployer's address", async function () {
        const initialSupply = ethers.parseEther("1000000000");
        const totalSupply = await suretyToken.totalSupply();
        const ownerBalance = await suretyToken.balanceOf(owner.address);

        expect(totalSupply).to.equal(initialSupply);
        expect(ownerBalance).to.equal(initialSupply);
    });

<<<<<<< HEAD
=======
    it("Should allow the owner to mint additional tokens", async function () {
        const mintAmount = ethers.parseEther("500");
        const initialOwnerBalance = await suretyToken.balanceOf(owner.address);

        await suretyToken.connect(owner).mint(addr1.address, mintAmount);

        expect(await suretyToken.balanceOf(addr1.address)).to.equal(mintAmount);
        const newTotalSupply = await suretyToken.totalSupply();
        expect(newTotalSupply).to.equal(initialSupply + mintAmount);
        expect(await suretyToken.balanceOf(owner.address)).to.equal(initialOwnerBalance);
    });

>>>>>>> 33032850
    it("Should allow the owner to burn tokens from any address", async function () {
        const transferAmount = ethers.parseEther("500");
        const burnAmount = ethers.parseEther("100");

<<<<<<< HEAD
        // Transfer some tokens from the owner to addr1
        await suretyToken.connect(owner).transfer(addr1.address, transferAmount);

        const initialAddr1Balance = await suretyToken.balanceOf(addr1.address);
        const initialTotalSupply = await suretyToken.totalSupply();
=======
        await suretyToken.connect(owner).burn(owner.address, burnAmount);

        const expectedBalance = initialOwnerBalance - burnAmount;
        expect(await suretyToken.balanceOf(owner.address)).to.equal(expectedBalance);
        expect(await suretyToken.totalSupply()).to.equal(initialSupply - burnAmount);
    });
>>>>>>> 33032850

        // Owner burns tokens from addr1's address
        await suretyToken.connect(owner).burn(addr1.address, burnAmount);
        
        const expectedAddr1Balance = initialAddr1Balance - burnAmount;
        const expectedTotalSupply = initialTotalSupply - burnAmount;

<<<<<<< HEAD
        expect(await suretyToken.balanceOf(addr1.address)).to.equal(expectedAddr1Balance);
        expect(await suretyToken.totalSupply()).to.equal(expectedTotalSupply);
    });

    it("Should not allow non-owners to burn tokens", async function () {
        const burnAmount = ethers.parseEther("100");
        
        await expect(suretyToken.connect(addr1).burn(owner.address, burnAmount))
=======
        await expect(suretyToken.connect(addr1).mint(addr1.address, amount))
            .to.be.revertedWith("Ownable: caller is not the owner");

        await expect(suretyToken.connect(addr1).burn(owner.address, amount))
>>>>>>> 33032850
            .to.be.revertedWith("Ownable: caller is not the owner");
    });
    
    it("Should not have a mint function", async function () {
        const hasMintFunction = typeof (suretyToken as any).mint === "function";
        expect(hasMintFunction).to.be.false;
    });
});<|MERGE_RESOLUTION|>--- conflicted
+++ resolved
@@ -7,23 +7,15 @@
     let suretyToken: Surety;
     let owner: SignerWithAddress;
     let addr1: SignerWithAddress;
-    let addr2: SignerWithAddress;
+    let initialSupply: bigint;
 
     beforeEach(async function () {
-<<<<<<< HEAD
-        [owner, addr1, addr2] = await ethers.getSigners();
-        
-        // Deploy the Surety contract with no constructor arguments
-        const SuretyFactory = await ethers.getContractFactory("Surety");
-        suretyToken = await SuretyFactory.deploy();
-=======
         [owner, addr1] = await ethers.getSigners();
 
         initialSupply = ethers.parseEther("1000000000"); // 1 Billion SRT
 
         const SuretyFactory = await ethers.getContractFactory("Surety");
         suretyToken = (await SuretyFactory.deploy(initialSupply)) as unknown as Surety;
->>>>>>> 33032850
         await suretyToken.waitForDeployment();
     });
 
@@ -32,8 +24,7 @@
         expect(await suretyToken.symbol()).to.equal("SRT");
     });
 
-    it("Should mint the total fixed supply to the deployer's address", async function () {
-        const initialSupply = ethers.parseEther("1000000000");
+    it("Should mint the total supply to the deployer's address", async function () {
         const totalSupply = await suretyToken.totalSupply();
         const ownerBalance = await suretyToken.balanceOf(owner.address);
 
@@ -41,8 +32,6 @@
         expect(ownerBalance).to.equal(initialSupply);
     });
 
-<<<<<<< HEAD
-=======
     it("Should allow the owner to mint additional tokens", async function () {
         const mintAmount = ethers.parseEther("500");
         const initialOwnerBalance = await suretyToken.balanceOf(owner.address);
@@ -55,52 +44,24 @@
         expect(await suretyToken.balanceOf(owner.address)).to.equal(initialOwnerBalance);
     });
 
->>>>>>> 33032850
     it("Should allow the owner to burn tokens from any address", async function () {
-        const transferAmount = ethers.parseEther("500");
         const burnAmount = ethers.parseEther("100");
+        const initialOwnerBalance = await suretyToken.balanceOf(owner.address);
 
-<<<<<<< HEAD
-        // Transfer some tokens from the owner to addr1
-        await suretyToken.connect(owner).transfer(addr1.address, transferAmount);
-
-        const initialAddr1Balance = await suretyToken.balanceOf(addr1.address);
-        const initialTotalSupply = await suretyToken.totalSupply();
-=======
         await suretyToken.connect(owner).burn(owner.address, burnAmount);
 
         const expectedBalance = initialOwnerBalance - burnAmount;
         expect(await suretyToken.balanceOf(owner.address)).to.equal(expectedBalance);
         expect(await suretyToken.totalSupply()).to.equal(initialSupply - burnAmount);
     });
->>>>>>> 33032850
 
-        // Owner burns tokens from addr1's address
-        await suretyToken.connect(owner).burn(addr1.address, burnAmount);
-        
-        const expectedAddr1Balance = initialAddr1Balance - burnAmount;
-        const expectedTotalSupply = initialTotalSupply - burnAmount;
+    it("Should not allow non-owners to mint or burn tokens", async function () {
+        const amount = ethers.parseEther("100");
 
-<<<<<<< HEAD
-        expect(await suretyToken.balanceOf(addr1.address)).to.equal(expectedAddr1Balance);
-        expect(await suretyToken.totalSupply()).to.equal(expectedTotalSupply);
-    });
-
-    it("Should not allow non-owners to burn tokens", async function () {
-        const burnAmount = ethers.parseEther("100");
-        
-        await expect(suretyToken.connect(addr1).burn(owner.address, burnAmount))
-=======
         await expect(suretyToken.connect(addr1).mint(addr1.address, amount))
             .to.be.revertedWith("Ownable: caller is not the owner");
 
         await expect(suretyToken.connect(addr1).burn(owner.address, amount))
->>>>>>> 33032850
             .to.be.revertedWith("Ownable: caller is not the owner");
     });
-    
-    it("Should not have a mint function", async function () {
-        const hasMintFunction = typeof (suretyToken as any).mint === "function";
-        expect(hasMintFunction).to.be.false;
-    });
 });